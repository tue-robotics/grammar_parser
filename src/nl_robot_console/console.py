--- conflicted
+++ resolved
@@ -4,11 +4,7 @@
 
 from action_server.srv import AddAction
 from ed.srv import SimpleQuery
-<<<<<<< HEAD
-from nl_robot_console.srv import TextCommandRequest, TextCommand
-=======
 from nl_robot_console.srv import TextCommandRequest, TextCommandResponse, TextCommand
->>>>>>> a83f4d20
 import rospy
 
 import cfgparser
@@ -42,9 +38,6 @@
 
         self._clear_caches()
 
-<<<<<<< HEAD
-        self.srv = rospy.Service("/amigo/nl_robot_console/command", TextCommand, self.default)
-=======
         self.srv = rospy.Service("/amigo/nl_robot_console/command", TextCommand, self.srvTextCommand)
 
     def srvTextCommand(self, request):
@@ -56,7 +49,6 @@
             response.success = False
 
         return response
->>>>>>> a83f4d20
 
     def _load_grammar(self):
         self.parser = cfgparser.CFGParser.fromfile(self.grammar_filename)
